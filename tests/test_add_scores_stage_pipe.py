#!/usr/bin/env python
# SPDX-FileCopyrightText: Copyright (c) 2022-2023, NVIDIA CORPORATION & AFFILIATES. All rights reserved.
# SPDX-License-Identifier: Apache-2.0
#
# Licensed under the Apache License, Version 2.0 (the "License");
# you may not use this file except in compliance with the License.
# You may obtain a copy of the License at
#
# http://www.apache.org/licenses/LICENSE-2.0
#
# Unless required by applicable law or agreed to in writing, software
# distributed under the License is distributed on an "AS IS" BASIS,
# WITHOUT WARRANTIES OR CONDITIONS OF ANY KIND, either express or implied.
# See the License for the specific language governing permissions and
# limitations under the License.

import os

import numpy as np
import pandas as pd
import pytest

from morpheus.messages import MessageMeta
from morpheus.messages import MultiMessage
from morpheus.messages import MultiResponseProbsMessage
from morpheus.pipeline import LinearPipeline
from morpheus.stages.input.file_source_stage import FileSourceStage
from morpheus.stages.output.write_to_file_stage import WriteToFileStage
from morpheus.stages.postprocess.add_scores_stage import AddScoresStage
from morpheus.stages.postprocess.serialize_stage import SerializeStage
from morpheus.stages.preprocess.deserialize_stage import DeserializeStage
from utils import TEST_DIRS
from utils import ConvMsg
<<<<<<< HEAD
from utils import assert_file_exists_with_timeout
=======
from utils import assert_path_exists
>>>>>>> 81911727
from utils import extend_data
from utils import get_column_names_from_file


@pytest.mark.slow
@pytest.mark.parametrize('order', ['F', 'C'])
@pytest.mark.parametrize('pipeline_batch_size', [256, 1024, 2048])
@pytest.mark.parametrize('repeat', [1, 10, 100])
def test_add_scores_stage_pipe(config, tmp_path, order, pipeline_batch_size, repeat):
    config.class_labels = ['frogs', 'lizards', 'toads', 'turtles']
    config.pipeline_batch_size = pipeline_batch_size

    src_file = os.path.join(TEST_DIRS.tests_data_dir, "filter_probs.csv")
    out_file = os.path.join(tmp_path, 'results.csv')

    input_cols = get_column_names_from_file(src_file)
    if repeat > 1:
        input_file = os.path.join(tmp_path, 'input.csv')
        extend_data(src_file, input_file, repeat)
    else:
        input_file = src_file

    pipe = LinearPipeline(config)
    pipe.set_source(FileSourceStage(config, filename=input_file, iterative=False))
    pipe.add_stage(DeserializeStage(config))
    pipe.add_stage(ConvMsg(config, order=order, columns=input_cols))
    pipe.add_stage(AddScoresStage(config))
    pipe.add_stage(SerializeStage(config, include=["^{}$".format(c) for c in config.class_labels]))
    pipe.add_stage(WriteToFileStage(config, filename=out_file, overwrite=False))
    pipe.run()

    # There seems to be some sort of race between the sync to the output file when cpp=True and repeat=100
<<<<<<< HEAD
    assert_file_exists_with_timeout(out_file, 1.0)
=======
    assert_path_exists(out_file)
>>>>>>> 81911727

    expected = np.loadtxt(input_file, delimiter=",", skiprows=1)

    # The output data will contain an additional id column that we will need to slice off
    # also somehow 0.7 ends up being 0.7000000000000001
    output_data = pd.read_csv(out_file)
    idx = output_data.columns.intersection(config.class_labels)
    assert idx.to_list() == config.class_labels

    output_np = np.around(output_data[idx].to_numpy(), 2)

    assert output_np.tolist() == expected.tolist()


@pytest.mark.slow
@pytest.mark.parametrize('repeat', [1, 2, 5])
def test_add_scores_stage_multi_segment_pipe(config, tmp_path, repeat):
    # Intentionally using FileSourceStage's repeat argument as this triggers a bug in #443
    config.class_labels = ['frogs', 'lizards', 'toads', 'turtles']

    input_file = os.path.join(TEST_DIRS.tests_data_dir, "filter_probs.csv")
    out_file = os.path.join(tmp_path, 'results.csv')

    pipe = LinearPipeline(config)
    pipe.set_source(FileSourceStage(config, filename=input_file, iterative=False, repeat=repeat))
    pipe.add_segment_boundary(MessageMeta)
    pipe.add_stage(DeserializeStage(config))
    pipe.add_segment_boundary(MultiMessage)
    pipe.add_stage(ConvMsg(config, columns=get_column_names_from_file(input_file)))
    pipe.add_segment_boundary(MultiResponseProbsMessage)
    pipe.add_stage(AddScoresStage(config))
    pipe.add_segment_boundary(MultiResponseProbsMessage)
    pipe.add_stage(SerializeStage(config, include=["^{}$".format(c) for c in config.class_labels]))
    pipe.add_segment_boundary(MessageMeta)
    pipe.add_stage(WriteToFileStage(config, filename=out_file, overwrite=False))
    pipe.run()

<<<<<<< HEAD
    assert_file_exists_with_timeout(out_file, 1.0)
=======
    assert_path_exists(out_file)
>>>>>>> 81911727

    expected_data = np.loadtxt(input_file, delimiter=",", skiprows=1)
    expected = np.concatenate([expected_data for _ in range(repeat)])

    # The output data will contain an additional id column that we will need to slice off
    # also somehow 0.7 ends up being 0.7000000000000001
    output_data = pd.read_csv(out_file)
    idx = output_data.columns.intersection(config.class_labels)
    assert idx.to_list() == config.class_labels

    output_np = np.around(output_data[idx].to_numpy(), 2)

    assert output_np.tolist() == expected.tolist()<|MERGE_RESOLUTION|>--- conflicted
+++ resolved
@@ -31,11 +31,7 @@
 from morpheus.stages.preprocess.deserialize_stage import DeserializeStage
 from utils import TEST_DIRS
 from utils import ConvMsg
-<<<<<<< HEAD
-from utils import assert_file_exists_with_timeout
-=======
 from utils import assert_path_exists
->>>>>>> 81911727
 from utils import extend_data
 from utils import get_column_names_from_file
 
@@ -68,11 +64,7 @@
     pipe.run()
 
     # There seems to be some sort of race between the sync to the output file when cpp=True and repeat=100
-<<<<<<< HEAD
-    assert_file_exists_with_timeout(out_file, 1.0)
-=======
     assert_path_exists(out_file)
->>>>>>> 81911727
 
     expected = np.loadtxt(input_file, delimiter=",", skiprows=1)
 
@@ -110,11 +102,7 @@
     pipe.add_stage(WriteToFileStage(config, filename=out_file, overwrite=False))
     pipe.run()
 
-<<<<<<< HEAD
-    assert_file_exists_with_timeout(out_file, 1.0)
-=======
     assert_path_exists(out_file)
->>>>>>> 81911727
 
     expected_data = np.loadtxt(input_file, delimiter=",", skiprows=1)
     expected = np.concatenate([expected_data for _ in range(repeat)])
