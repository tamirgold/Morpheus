--- conflicted
+++ resolved
@@ -71,20 +71,14 @@
                  expected_data_file: str = None,
                  columns: typing.List[str] = None,
                  order: str = 'K',
-<<<<<<< HEAD
-                 probs_type: str = 'f4'):
-=======
+                 probs_type: str = 'f4',
                  empty_probs: bool = False):
->>>>>>> 413687ad
         super().__init__(c)
         self._expected_data_file = expected_data_file
         self._columns = columns
         self._order = order
-<<<<<<< HEAD
         self._probs_type = probs_type
-=======
         self._empty_probs = empty_probs
->>>>>>> 413687ad
 
     @property
     def name(self):
@@ -105,15 +99,11 @@
             else:
                 df = m.get_meta()
 
-<<<<<<< HEAD
-        probs = cp.array(df.values, dtype=self._probs_type, copy=True, order=self._order)
-=======
         if self._empty_probs:
             probs = cp.zeros([len(df), 3], 'float')
         else:
-            probs = cp.array(df.values, copy=True, order=self._order)
-
->>>>>>> 413687ad
+            probs = cp.array(df.values, dtype=self._probs_type, copy=True, order=self._order)
+
         memory = ResponseMemoryProbs(count=len(probs), probs=probs)
         return MultiResponseProbsMessage(m.meta, m.mess_offset, len(probs), memory, 0, len(probs))
 
