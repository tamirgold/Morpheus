<!--
SPDX-FileCopyrightText: Copyright (c) 2022, NVIDIA CORPORATION & AFFILIATES. All rights reserved.
SPDX-License-Identifier: Apache-2.0

Licensed under the Apache License, Version 2.0 (the "License");
you may not use this file except in compliance with the License.
You may obtain a copy of the License at

http://www.apache.org/licenses/LICENSE-2.0

Unless required by applicable law or agreed to in writing, software
distributed under the License is distributed on an "AS IS" BASIS,
WITHOUT WARRANTIES OR CONDITIONS OF ANY KIND, either express or implied.
See the License for the specific language governing permissions and
limitations under the License.
-->

# Real-World Application: Phishing Detection

## Data Preprocessing

The previous example demonstated how to create a simple stage and use it in the context of a pipeline, we'll move on to a more advanced example that is representative of what we might want to do in a real-world situation. Given a set of records, each of which represents an email, suppose we want to predict which records correspond to fraudulent emails.

As part of this process, we might want to use a classification model trained on various pieces of metadata, such as recipient count, in addition to the raw content of each email. If we suppose this is true for our example, we need to build and connect a pre-processing stage to attach this information to each record before applying our classifier.

For this task, we'll need to define a new stage, which we will call our `RecipientFeaturesStage`, that will:
1. Receive an input corresponding to an email.
1. Count the number of recipients in the email's metadata.
1. Construct a Morpheus `MessageMeta` object that will contain the record content along with the augmented metadata.

For this stage, the code will be similar to the previous example with a few notable changes. We will be working with the `MessageMeta` class. This is a Morpheus message containing a [cuDF](https://docs.rapids.ai/api/cudf/stable/) [DataFrame](https://docs.rapids.ai/api/cudf/stable/api_docs/dataframe.html). Since we will expect our new stage to operate on `MessageMeta` types, our new `accepted_types` method is defined as:

```python
def accepted_types(self) -> typing.Tuple:
    return (MessageMeta,)
```

<<<<<<< HEAD
Next, we will update our `on_data` method to perform the actual work.
We grab a copy of the incoming message's `df` attribute.
=======
Next, we will update our `on_data` method to perform the actual work. We grab a reference to the incoming message's `df` attribute. It is important to note that `message` is a reference, and any changes made to it or its members (such as `df`) will be performed in place on the existing message instance.
>>>>>>> 882e2a92

```python
def on_data(self, message: MessageMeta) -> MessageMeta:
    # Get a copy of the DataFrame from the incoming message
    df = message.df

    df['to_count'] = df['To'].str.count('@')
    df['bcc_count'] = df['BCC'].str.count('@')
    df['cc_count'] = df['CC'].str.count('@')
    df['total_recipients'] = df['to_count'] + df['bcc_count'] + df['cc_count']

    # Attach features to string data
    df['data'] = (df['to_count'].astype(str) + '[SEP]' + df['bcc_count'].astype(str) + '[SEP]' +
                    df['cc_count'].astype(str) + '[SEP]' + df['total_recipients'].astype(str) + '[SEP]' +
                    df['Message'])

<<<<<<< HEAD
    # Return a new message with our updated DataFrame for the next stage
    return MessageMeta(df)
=======
    # Return the message for the next stage
    return message
```

If mutating the data frame in place is undesirable, we could make a call to the data frame's [copy](https://docs.rapids.ai/api/cudf/stable/api_docs/api/cudf.DataFrame.copy.html#cudf.DataFrame.copy) method and return a new `MessageMeta`. Note however that this would come at the cost of performance and increased memory usage. We could do this by changing the first and last lines of the `on_data` method to:

```python
def on_data(self, message: MessageMeta) -> MessageMeta:
    # Take a copy of the DataFrame from the incoming message
    df = message.df.copy(True)
    ...
    # Construct and return a new message containing our DataFrame
    return MessageMeta(df=df)
>>>>>>> 882e2a92
```

Since the purpose of this stage is specifically tied to pre-processing text data for an NLP pipeline, when we register the stage, we will explicitly limit the stage to NLP pipelines:
```python
@register_stage("recipient-features", modes=[PipelineModes.NLP])
class RecipientFeaturesStage(SinglePortStage):
```

Our `_build_single` method remains unchanged from the previous example; even though we are modifying the incoming messages, our input and output types remain the same.

### The Completed Preprocessing Stage

```python
import typing

import mrc

from morpheus.cli.register_stage import register_stage
from morpheus.messages.message_meta import MessageMeta
from morpheus.pipeline.single_port_stage import SinglePortStage
from morpheus.pipeline.stream_pair import StreamPair


@register_stage("recipient-features", modes=[PipelineModes.NLP])
class RecipientFeaturesStage(SinglePortStage):
    """
    Pre-processing stage which counts the number of recipients in an email's metadata.
    """

    @property
    def name(self) -> str:
        return "recipient-features"

    def accepted_types(self) -> typing.Tuple:
        return (MessageMeta, )

    def supports_cpp_node(self) -> bool:
        return False

    def on_data(self, message: MessageMeta) -> MessageMeta:
        # Get a copy of the DataFrame from the incoming message
        df = message.df

        df['to_count'] = df['To'].str.count('@')
        df['bcc_count'] = df['BCC'].str.count('@')
        df['cc_count'] = df['CC'].str.count('@')
        df['total_recipients'] = df['to_count'] + df['bcc_count'] + df['cc_count']

        # Attach features to string data
        df['data'] = (df['to_count'].astype(str) + '[SEP]' + df['bcc_count'].astype(str) + '[SEP]' +
                      df['cc_count'].astype(str) + '[SEP]' + df['total_recipients'].astype(str) + '[SEP]' +
                      df['Message'])

        # Return a new message with our updated DataFrame for the next stage
        return MessageMeta(df)

    def _build_single(self, builder: mrc.Builder, input_stream: StreamPair) -> StreamPair:
        node = builder.make_node(self.unique_name, self.on_data)
        builder.make_edge(input_stream[0], node)

        return node, input_stream[1]
```

## Predicting Fraudulent Emails with Accelerated Machine Learning

Now we'll use the `RecipientFeaturesStage` that we just made in a real-world pipeline to detect fraudulent emails. The pipeline we will be building makes use of the `TritonInferenceStage` which is a pre-defined Morpheus stage designed to support the execution of Natural Language Processing (NLP) models via NVIDIA's [Triton Inference Server](https://developer.nvidia.com/nvidia-triton-inference-server). NVIDIA Triton Inference Server allows for GPU accelerated ML/DL and seamless co-location and execution of a wide variety of model frameworks. For our application, we will be using the `phishing-bert-onnx` model, which is included with Morpheus in the `models/triton-model-repo/` directory.

It's important to note here that Triton is a service that is external to the Morpheus pipeline and often will not reside on the same machine(s) as the rest of the pipeline. The `TritonInferenceStage` will use HTTP and [gRPC](https://grpc.io/) network protocols to allow us to interact with the machine learning models that are hosted by the Triton server.

### Launching Triton

Triton will need to be running while we execute our pipeline. For simplicity, we will launch it locally inside of a Docker container.

Note: This step assumes you have both [Docker](https://docs.docker.com/engine/install/) and the [NVIDIA Container Toolkit](https://docs.nvidia.com/datacenter/cloud-native/container-toolkit/install-guide.html#installation-guide) installed.

From the root of the Morpheus project we will launch a Triton Docker container with the `models` directory mounted into the container:

```shell
docker run --rm -ti --gpus=all -p8000:8000 -p8001:8001 -p8002:8002 \
  -v $PWD/models:/models \
  nvcr.io/nvidia/tritonserver:22.08-py3 \
  tritonserver --model-repository=/models/triton-model-repo \
    --exit-on-error=false \
    --log-info=true \
    --strict-readiness=false \
    --disable-auto-complete-config \
    --model-control-mode=explicit \
    --load-model phishing-bert-onnx
```

Once we have Triton running, we can verify that it is healthy using [curl](https://curl.se/). The `/v2/health/live` endpoint should return a 200 status code:

```shell
curl -v "localhost:8000/v2/health/live"
```

We can also query Triton for the available models:

```shell
curl -X POST "localhost:8000/v2/repository/index"
```

Let's ask Triton for some information about the `phishing-bert-onnx` model which we are going to be using, parsing the large JSON output with [jq](https://stedolan.github.io/jq/):

```shell
curl "localhost:8000/v2/models/phishing-bert-onnx/config" | jq
```

Output:
```json
{
  "name": "phishing-bert-onnx",
  "platform": "onnxruntime_onnx",
  "backend": "onnxruntime",
  "version_policy": {
    "latest": {
      "num_versions": 1
    }
  },
  "max_batch_size": 32,
  "input": [
    {
      "name": "input_ids",
      "data_type": "TYPE_INT64",
      "format": "FORMAT_NONE",
      "dims": [
        128
      ],
      "is_shape_tensor": false,
      "allow_ragged_batch": false,
      "optional": false
    },
    {
      "name": "attention_mask",
      "data_type": "TYPE_INT64",
      "format": "FORMAT_NONE",
      "dims": [
        128
      ],
      "is_shape_tensor": false,
      "allow_ragged_batch": false,
      "optional": false
    }
  ],
  "output": [
    {
      "name": "output",
      "data_type": "TYPE_FP32",
      "dims": [
        2
      ],
      "label_filename": "",
      "is_shape_tensor": false
    }
  ],
  "batch_input": [],
  "batch_output": [],
  "optimization": {
    "priority": "PRIORITY_DEFAULT",
    "execution_accelerators": {
      "gpu_execution_accelerator": [
        {
          "name": "tensorrt",
          "parameters": {
            "max_workspace_size_bytes": "1073741824",
            "precision_mode": "FP16"
          }
        }
      ],
      "cpu_execution_accelerator": []
    },
    "input_pinned_memory": {
      "enable": true
    },
    "output_pinned_memory": {
      "enable": true
    },
    "gather_kernel_buffer_threshold": 0,
    "eager_batching": false
  },
  "dynamic_batching": {
    "preferred_batch_size": [
      1,
      4,
      8,
      12,
      16,
      20,
      24,
      28,
      32
    ],
    "max_queue_delay_microseconds": 50000,
    "preserve_ordering": false,
    "priority_levels": 0,
    "default_priority_level": 0,
    "priority_queue_policy": {}
  },
  "instance_group": [
    {
      "name": "phishing-bert-onnx",
      "kind": "KIND_GPU",
      "count": 1,
      "gpus": [
        0
      ],
      "secondary_devices": [],
      "profile": [],
      "passive": false,
      "host_policy": ""
    }
  ],
  "default_model_filename": "model.onnx",
  "cc_model_filenames": {},
  "metric_tags": {},
  "parameters": {},
  "model_warmup": []
}
```

From this information, we note that the expected dimensions of the model inputs is `"dims": [128]`.

### Defining our Pipeline
Let's set up the paths for our input and output files. For simplicity, we assume that the `MORPHEUS_ROOT` environment variable is set to the root of the Morpheus project repository. In a production deployment, it may be more prudent to replace our usage of environment variables with command-line flags or a dedicated configuration management library.

```python
import os

import morpheus
from morpheus.utils.logger import configure_logging


def run_pipeline():
    # Enable the default logger
    configure_logging(log_level=logging.INFO)

    triton_url = os.environ.get('TRITON_URL', 'localhost:8001')
    root_dir = os.environ['MORPHEUS_ROOT']
    out_dir = os.environ.get('OUT_DIR', '/tmp')

    labels_file = os.path.join(morpheus.DATA_DIR, 'labels_phishing.txt')
    vocab_file = os.path.join(morpheus.DATA_DIR, 'bert-base-uncased-hash.txt')

    input_file = os.path.join(root_dir, 'examples/data/email_with_addresses.jsonlines')
    results_file = os.path.join(out_dir, 'detections.jsonlines')
```

To start, we will need to instantiate and set a few attributes of the `Config` class. This object is used for configuration options that are global to the pipeline as a whole. We will provide this object to each stage along with stage-specific configuration parameters.

```python
config = Config()
config.mode = PipelineModes.NLP

config.num_threads = os.cpu_count()
config.feature_length = 128

with open(labels_file) as fh:
    config.class_labels = [x.strip() for x in fh]
```

First we set our pipeline mode to NLP. Next, we set the `num_threads` property to match the number of cores in our system.

The `feature_length` property needs to match the dimensions of the model inputs, which we got from Triton in the previous section using the model's `/config` endpoint.

Ground truth classification labels are read from the `morpheus/data/labels_phishing.txt` file included in Morpheus.

Now that our config object is populated, we move on to the pipeline itself. We will be using the same input file from the previous example, and to tokenize the input data we will use Morpheus' `PreprocessNLPStage`.

This stage uses the [cudf subword tokenizer](https://docs.rapids.ai/api/cudf/stable/api_docs/api/cudf.core.subword_tokenizer.SubwordTokenizer.__call__.html) to transform strings into a tensor of numbers to be fed into the neural network model. Rather than split the string by characters or whitespaces, we split them into meaningful subwords based upon the occurrence of the subwords in a large training corpus. You can find more details here: [https://arxiv.org/abs/1810.04805v2](https://arxiv.org/abs/1810.04805v2). All we need to know for now is that the text will be converted to subword token ids based on the vocabulary file that we provide (`vocab_hash_file=vocab file`).

Let's go ahead and instantiate our `PreprocessNLPStage` and add it to the pipeline:

```python
pipeline.add_stage(
    PreprocessNLPStage(
        config,
        vocab_hash_file=vocab_file,
        truncation=True,
        do_lower_case=True,
        add_special_tokens=False))
```

In addition to providing the `Config` object that we defined above, we also configure this stage to:
* Use the `morpheus/data/bert-base-uncased-hash.txt` vocabulary file for its subword token ids (`vocab_hash_file=vocab_file`).
* Truncate the length of the text to a max number of tokens (`truncation=True`).
* Change the casing to all lowercase (`do_lower_case=True`).
* Refrain from adding the default BERT special tokens like `[SEP]` for separation between two sentences and `[CLS]` at the start of the text (`add_special_tokens=False`).

Note that the tokenizer parameters and vocabulary hash file should exactly match what was used for tokenization during the training of the NLP model.

At this point, we have a pipeline that reads in a set of records and preprocesses them with the metadata required for our classifier to make predictions. Our next step is to define a stage that applies a machine learning model to our `MessageMeta` object. To accomplish this, we will be using Morpheus' `TritonInferenceStage`. This stage will handle communication with the `phishing-bert-onnx` model, which we provided to the Triton Docker container via the `models` directory mount.

Next we will add a monitor stage to measure the inference rate as well as a filter stage to filter out any results below a probability threshold of `0.9`.
```python
# Add an inference stage
pipeline.add_stage(
    TritonInferenceStage(
        config,
        model_name='phishing-bert-onnx',
        server_url=triton_url,
        force_convert_inputs=True,
    ))

pipeline.add_stage(MonitorStage(config, description="Inference Rate", smoothing=0.001, unit="inf"))

# Filter values lower than 0.9
pipeline.add_stage(FilterDetectionsStage(config, threshold=0.9))
```

Lastly, we will save our results to disk. For this purpose, we are using two stages that are often used in conjunction with each other: `SerializeStage` and `WriteToFileStage`.

The `SerializeStage` is used to include and exclude columns as desired in the output. Importantly, it also handles conversion from the `MultiMessage`-derived output type that is used by the `FilterDetectionsStage` to the `MessageMeta` class that is expected as input by the `WriteToFileStage`.

The `WriteToFileStage` will append message data to the output file as messages are received. Note however that for performance reasons the `WriteToFileStage` does not flush its contents out to disk every time a message is received. Instead, it relies on the underlying [buffered output stream](https://gcc.gnu.org/onlinedocs/libstdc++/manual/streambufs.html) to flush as needed, and then will close the file handle on shutdown.

```python
# Write the file to the output
pipeline.add_stage(SerializeStage(config))
pipeline.add_stage(WriteToFileStage(config, filename=results_file, overwrite=True))
```

Note that we didn't specify the output format. In our example, the result file contains the extension `.jsonlines`. Morpheus will infer the output format based on the extension. At time of writing the extensions that Morpheus will infer are: `.csv`, `.json` & `.jsonlines`

To explicitly set the output format we could specify the `file_type` argument to the `WriteToFileStage` which is an enumeration defined in `morpheus._lib.file_types.FileTypes`. Current values defined are:
* `FileTypes.Auto`
* `FileTypes.JSON`
* `FileTypes.CSV`

### The Completed Pipeline

```python
import logging
import os

import morpheus
from morpheus.config import Config
from morpheus.config import PipelineModes
from morpheus.pipeline import LinearPipeline
from morpheus.stages.general.monitor_stage import MonitorStage
from morpheus.stages.inference.triton_inference_stage import TritonInferenceStage
from morpheus.stages.input.file_source_stage import FileSourceStage
from morpheus.stages.output.write_to_file_stage import WriteToFileStage
from morpheus.stages.postprocess.filter_detections_stage import FilterDetectionsStage
from morpheus.stages.postprocess.serialize_stage import SerializeStage
from morpheus.stages.preprocess.deserialize_stage import DeserializeStage
from morpheus.stages.preprocess.preprocess_nlp_stage import PreprocessNLPStage
from morpheus.utils.logger import configure_logging

from recipient_features_stage import RecipientFeaturesStage


def run_pipeline():
    # Enable the default logger
    configure_logging(log_level=logging.INFO)

    triton_url = os.environ.get('TRITON_URL', 'localhost:8001')
    root_dir = os.environ['MORPHEUS_ROOT']
    out_dir = os.environ.get('OUT_DIR', '/tmp')

    labels_file = os.path.join(morpheus.DATA_DIR, 'labels_phishing.txt')
    vocab_file = os.path.join(morpheus.DATA_DIR, 'bert-base-uncased-hash.txt')

    input_file = os.path.join(root_dir, 'examples/data/email_with_addresses.jsonlines')
    results_file = os.path.join(out_dir, 'detections.jsonlines')

    # It's necessary to configure the pipeline for NLP mode
    config = Config()
    config.mode = PipelineModes.NLP

    # Set the thread count to match our cpu count
    config.num_threads = os.cpu_count()
    config.feature_length = 128

    with open(labels_file) as fh:
        config.class_labels = [x.strip() for x in fh]

    # Create a linear pipeline object
    pipeline = LinearPipeline(config)

    # Set source stage
    pipeline.set_source(FileSourceStage(config, filename=input_file, iterative=False))

    # Add our custom stage
    pipeline.add_stage(RecipientFeaturesStage(config))

    # Add a deserialize stage
    pipeline.add_stage(DeserializeStage(config))

    # Tokenize the input
    pipeline.add_stage(
        PreprocessNLPStage(config,
                           vocab_hash_file=vocab_file,
                           truncation=True,
                           do_lower_case=True,
                           add_special_tokens=False))

    # Add a inference stage
    pipeline.add_stage(
        TritonInferenceStage(
            config,
            model_name='phishing-bert-onnx',
            server_url=triton_url,
            force_convert_inputs=True,
        ))

    # Monitor the inference rate
    pipeline.add_stage(MonitorStage(config, description="Inference Rate", smoothing=0.001, unit="inf"))

    # Filter values lower than 0.9
    pipeline.add_stage(FilterDetectionsStage(config, threshold=0.9))

    # Write the to the output file
    pipeline.add_stage(SerializeStage(config))
    pipeline.add_stage(WriteToFileStage(config, filename=results_file, overwrite=True))

    # Run the pipeline
    pipeline.run()


if __name__ == "__main__":
    run_pipeline()
```

### Alternate Morpheus CLI example
The above pipeline could also be constructed using the Morpheus CLI.

From the root of the Morpheus repo run:
```bash
morpheus --log_level=debug --plugin examples/developer_guide/2_1_real_world_phishing/recipient_features_stage.py \
  run pipeline-nlp --labels_file=data/labels_phishing.txt --model_seq_length=128 \
  from-file --filename=examples/data/email_with_addresses.jsonlines \
  recipient-features \
  deserialize \
  preprocess --vocab_hash_file=data/bert-base-uncased-hash.txt --truncation=true --do_lower_case=true --add_special_tokens=false \
  inf-triton --model_name=phishing-bert-onnx --server_url=localhost:8001 --force_convert_inputs=true \
  monitor --description="Inference Rate" --smoothing=0.001 --unit=inf \
  filter --threshold=0.9 \
  serialize \
  to-file --filename=/tmp/detections.jsonlines --overwrite
```

## Stage Constructors

In our previous examples, we didn't define a constructor for the Python classes that we were building for our stages. However, there are many cases where we will need to receive configuration parameters. Every stage constructor must receive an instance of a `morpheus.config.Config` object as its first argument and is then free to define additional stage-specific arguments after that. The Morpheus config object will contain configuration parameters needed by multiple stages in the pipeline, and the constructor in each Morpheus stage is free to inspect these. In contrast, parameters specific to a single stage are typically defined as constructor arguments.

Note that it is a best practice to perform any necessary validation checks in the constructor. This allows us to fail early rather than after the pipeline has started.

In our `RecipientFeaturesStage` example, we hard-coded the Bert separator token. Let's instead refactor the code to receive that as a constructor argument.  This new constructor argument is documented following the [numpydoc](https://numpydoc.readthedocs.io/en/latest/format.html#parameters) formatting style allowing it to be documented properly for both API and CLI users.  Let's also take the opportunity to verify that the pipeline mode is set to `morpheus.config.PipelineModes.NLP`.

Note: Setting the pipline mode in the `register_stage` decorator restricts usage of our stage to NLP pipelines when using the Morpheus command line tool, however there is no such enforcement with the Python API.

Our refactored class definition is now:

```python
from morpheus.config import Config

@register_stage("recipient-features", modes=[PipelineModes.NLP])
class RecipientFeaturesStage(SinglePortStage):
    """
    Pre-processing stage which counts the number of recipients in an email's metadata.

    Parameters
    ----------
    config : morpheus.config.Config
        Pipeline configuration instance.
    sep_token : str
        Bert separator token.
    """

    def __init__(self, config: Config, sep_token: str = '[SEP]'):
        super().__init__(config)
        if config.mode != PipelineModes.NLP:
            raise RuntimeError("RecipientFeaturesStage must be used in a pipeline configured for NLP")

        if len(sep_token):
            self._sep_token = sep_token
        else:
            raise ValueError("sep_token cannot be an empty string")
```

If we were to make the above changes, we can view the resulting help string with:
```bash
morpheus --plugin examples/developer_guide/2_1_real_world_phishing/recipient_features_stage.py run pipeline-nlp recipient-features --help
```
```
Configuring Pipeline via CLI
Usage: morpheus run pipeline-nlp recipient-features [OPTIONS]

  Pre-processing stage which counts the number of recipients in an email's metadata.

Options:
  --sep_token TEXT  Bert separator token.  [default: [SEP]]
  --help            Show this message and exit.
```

## Defining a New Source Stage

Creating a new source stage is similar to defining any other stage with a few differences. First, we will be subclassing `SingleOutputSource`. Second, the required methods are the `name` property, `_build_source` and `supports_cpp_node` methods.

In this example, we will create a source that reads messages from a [RabbitMQ](https://www.rabbitmq.com/) queue using the [pika](https://pika.readthedocs.io/en/stable/#) client for Python. For simplicity, we will assume that authentication is not required for our RabbitMQ exchange and that the body of the RabbitMQ messages will be JSON formatted. Both authentication and support for other formats could be easily added later.

The `_build_source` method is similar to the `_build_single` method; it receives an instance of the MRC segment builder (`mrc.Builder`) and returns a `StreamPair`. However, unlike in the previous examples, source stages do not have a parent stage and therefore do not receive a `StreamPair` as input. We also will no longer build our node by calling `make_node`. Instead, we will call `make_source` with the parameter `self.source_generator`, which is a method that we will define next.

```python
def _build_source(self, builder: mrc.Builder) -> StreamPair:
    node = builder.make_source(self.unique_name, self.source_generator)
    return node, MessageMeta
```

The `source_generator` method is where most of the RabbitMQ-specific code exists. When we have a message that we wish to emit into the pipeline, we simply `yield` it.

```python
def source_generator(self):
    try:
        while not self._stop_requested:
            (method_frame, header_frame, body) = self._channel.basic_get(self._queue_name)
            if method_frame is not None:
                try:
                    buffer = StringIO(body.decode("utf-8"))
                    df = cudf.io.read_json(buffer, orient='records', lines=True)
                    yield MessageMeta(df=df)
                except Exception as ex:
                    logger.exception("Error occurred converting RabbitMQ message to Dataframe: {}".format(ex))
                finally:
                    self._channel.basic_ack(method_frame.delivery_tag)
            else:
                # queue is empty, sleep before polling again
                time.sleep(self._poll_interval.total_seconds())

    finally:
        self._connection.close()
```

Note that we read messages as quickly as we can from the queue. When the queue is empty we call `time.sleep`, allowing for a context switch to occur if needed.

Note also that we acknowledge the message (by calling `basic_ack`) only once we have successfully emitted the message or failed to deserialize the message. This means that if the pipeline shuts down while consuming the queue, we will not lose any messages. However, in that situation we may end up with a duplicate message (i.e., if the pipeline is shut down after we have yielded the message but before calling `basic_ack`).

### The Completed Source Stage

```python
import logging
import time
from io import StringIO

import cudf
import pandas as pd
import pika
import mrc

from morpheus.cli.register_stage import register_stage
from morpheus.config import Config
from morpheus.messages.message_meta import MessageMeta
from morpheus.pipeline.single_output_source import SingleOutputSource
from morpheus.pipeline.stream_pair import StreamPair

logger = logging.getLogger(__name__)


@register_stage("from-rabbitmq")
class RabbitMQSourceStage(SingleOutputSource):
    """
    Source stage used to load messages from a RabbitMQ queue.

    Parameters
    ----------
    config : morpheus.config.Config
        Pipeline configuration instance.
    host : str
        Hostname or IP of the RabbitMQ server.
    exchange : str
        Name of the RabbitMQ exchange to connect to.
    exchange_type : str
        RabbitMQ exchange type; defaults to `fanout`.
    queue_name : str
        Name of the queue to listen to. If left blank, RabbitMQ will generate a random queue name bound to the exchange.
    poll_interval : str
        Amount of time  between polling RabbitMQ for new messages
    """

    def __init__(self,
                 config: Config,
                 host: str,
                 exchange: str,
                 exchange_type: str = 'fanout',
                 queue_name: str = '',
                 poll_interval: str = '100millis'):
        super().__init__(config)
        self._connection = pika.BlockingConnection(pika.ConnectionParameters(host=host))

        self._channel = self._connection.channel()
        self._channel.exchange_declare(exchange=exchange, exchange_type=exchange_type)

        result = self._channel.queue_declare(queue=queue_name, exclusive=True)

        # When queue_name='' we will receive a randomly generated queue name
        self._queue_name = result.method.queue

        self._channel.queue_bind(exchange=exchange, queue=self._queue_name)

        self._poll_interval = pd.Timedelta(poll_interval)

        # Flag to indicate whether or not we should stop
        self._stop_requested = False

    @property
    def name(self) -> str:
        return "from-rabbitmq"

    def supports_cpp_node(self) -> bool:
        return False

    def stop(self):
        # Indicate we need to stop
        self._stop_requested = True

        return super().stop()

    def _build_source(self, builder: mrc.Builder) -> StreamPair:
        node = builder.make_source(self.unique_name, self.source_generator)
        return node, MessageMeta

    def source_generator(self):
        try:
            while not self._stop_requested:
                (method_frame, header_frame, body) = self._channel.basic_get(self._queue_name)
                if method_frame is not None:
                    try:pip install -r examples/developer_guide/2_2_rabbitmq/requirements.txt
                    except Exception as ex:
                        logger.exception("Error occurred converting RabbitMQ message to Dataframe: {}".format(ex))
                    finally:
                        self._channel.basic_ack(method_frame.delivery_tag)
                else:
                    # queue is empty, sleep before polling again
                    time.sleep(self._poll_interval.total_seconds())

        finally:
            self._connection.close()
```

## Defining a New Sink Stage

In Morpheus, we define a stage to be a sink if it outputs the results of a pipeline to a destination external to the pipeline. Morpheus currently provides two sink stages:  `WriteToFileStage` and `WriteToKafkaStage`.

Recall that in the previous section we wrote a `RabbitMQSourceStage`. We will now complement that by writing a sink stage that can output Morpheus data into [RabbitMQ](https://www.rabbitmq.com/). For this example, we are again using the [pika](https://pika.readthedocs.io/en/stable/#) client for Python.

The code for our sink will be similar to other stages with a few changes. First, we will subclass `SinglePortStage`:

```python
@register_stage("to-rabbitmq")
class WriteToRabbitMQStage(SinglePortStage):
```

In our `_build_single` method we will be making use of the `make_sink` method rather than `make_node` or `make_source`.
```python
def _build_single(self, builder: mrc.Builder, input_stream: StreamPair) -> StreamPair:
    node = builder.make_sink(self.unique_name, self.on_data, self.on_error, self.on_complete)
    builder.make_edge(input_stream[0], node)
    return (node, input_stream[1])
```

Note that in this case, while we created an edge from the parent node to our new node. The return tuple contains our newly constructed node, along with the unchanged input type. Our sink will function as a pass-through allowing the possibility of other sinks to be added to the pipeline. We could hypothetically have a pipeline where we emit the results to both RabbitMQ and a file.

![Morpheus node dependency diagram](img/sink_deps.png)

Similar to our previous examples, most of the actual business logic of the stage is contained in the `on_data` method. In this case, we grab a reference to the [cuDF](https://docs.rapids.ai/api/cudf/stable/) [DataFrame](https://docs.rapids.ai/api/cudf/stable/api_docs/dataframe.html) attached to the incoming message. We then serialize to an [io.StringIO](https://docs.python.org/3.8/library/io.html?highlight=stringio#io.StringIO) buffer, which is then sent to RabbitMQ.

```python
def on_data(self, message: MessageMeta):
    df = message.df
    buffer = StringIO()
    df.to_json(buffer, orient='records', lines=True)
    body = buffer.getvalue().strip()
    self._channel.basic_publish(exchange=self._exchange, routing_key=self._routing_key, body=body)
    return message
```

The two new methods introduced in this example are the `on_error` and `on_complete` methods. For both methods, we want to make sure that the [connection](https://pika.readthedocs.io/en/stable/modules/connection.html) object is properly closed.
Note: we didn't close the channel object since closing the connection will also close any associated channel objects.

```python
def on_error(self, ex: Exception):
    logger.exception("Error occurred : {}".format(ex))
    self._connection.close()

def on_complete(self):
    self._connection.close()
```

### The Completed Sink Stage

```python
import logging
import typing
from io import StringIO

import pika
import mrc

from morpheus.cli.register_stage import register_stage
from morpheus.config import Config
from morpheus.messages.message_meta import MessageMeta
from morpheus.pipeline.single_port_stage import SinglePortStage
from morpheus.pipeline.stream_pair import StreamPair

logger = logging.getLogger(__name__)


@register_stage("to-rabbitmq")
class WriteToRabbitMQStage(SinglePortStage):
    """
    Source stage used to load messages from a RabbitMQ queue.

    Parameters
    ----------
    config : morpheus.config.Config
        Pipeline configuration instance.
    host : str
        Hostname or IP of the RabbitMQ server.
    exchange : str
        Name of the RabbitMQ exchange to connect to.
    exchange_type : str
        RabbitMQ exchange type; defaults to `fanout`.
    routing_key : str
        RabbitMQ routing key if needed.
    """

    def __init__(self, config: Config, host: str, exchange: str, exchange_type: str = 'fanout', routing_key: str = ''):
        super().__init__(config)
        self._connection = pika.BlockingConnection(pika.ConnectionParameters(host=host))

        self._exchange = exchange
        self._routing_key = routing_key

        self._channel = self._connection.channel()
        self._channel.exchange_declare(exchange=self._exchange, exchange_type=exchange_type)

    @property
    def name(self) -> str:
        return "to-rabbitmq"

    def accepted_types(self) -> typing.Tuple:
        return (MessageMeta, )

    def supports_cpp_node(self) -> bool:
        return False

    def _build_single(self, builder: mrc.Builder, input_stream: StreamPair) -> StreamPair:
        node = builder.make_sink(self.unique_name, self.on_data, self.on_error, self.on_complete)
        builder.make_edge(input_stream[0], node)
        return (node, input_stream[1])

    def on_data(self, message: MessageMeta) -> MessageMeta:
        df = message.df

        buffer = StringIO()
        df.to_json(buffer, orient='records', lines=True)
        body = buffer.getvalue().strip()

        self._channel.basic_publish(exchange=self._exchange, routing_key=self._routing_key, body=body)

        return message

    def on_error(self, ex: Exception):
        logger.exception("Error occurred : {}".format(ex))
        self._connection.close()

    def on_complete(self):
        self._connection.close()
```

## Note
For information about testing the `RabbitMQSourceStage` and `WriteToRabbitMQStage` stages refer to [`examples/developer_guide/2_2_rabbitmq/README.md`](../../../../examples/developer_guide/2_2_rabbitmq/README.md) in the root of the Morpheus repo.<|MERGE_RESOLUTION|>--- conflicted
+++ resolved
@@ -35,12 +35,7 @@
     return (MessageMeta,)
 ```
 
-<<<<<<< HEAD
-Next, we will update our `on_data` method to perform the actual work.
-We grab a copy of the incoming message's `df` attribute.
-=======
 Next, we will update our `on_data` method to perform the actual work. We grab a reference to the incoming message's `df` attribute. It is important to note that `message` is a reference, and any changes made to it or its members (such as `df`) will be performed in place on the existing message instance.
->>>>>>> 882e2a92
 
 ```python
 def on_data(self, message: MessageMeta) -> MessageMeta:
@@ -57,10 +52,6 @@
                     df['cc_count'].astype(str) + '[SEP]' + df['total_recipients'].astype(str) + '[SEP]' +
                     df['Message'])
 
-<<<<<<< HEAD
-    # Return a new message with our updated DataFrame for the next stage
-    return MessageMeta(df)
-=======
     # Return the message for the next stage
     return message
 ```
@@ -74,7 +65,6 @@
     ...
     # Construct and return a new message containing our DataFrame
     return MessageMeta(df=df)
->>>>>>> 882e2a92
 ```
 
 Since the purpose of this stage is specifically tied to pre-processing text data for an NLP pipeline, when we register the stage, we will explicitly limit the stage to NLP pipelines:
