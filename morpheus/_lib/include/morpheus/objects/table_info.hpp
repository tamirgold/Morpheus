/**
 * SPDX-FileCopyrightText: Copyright (c) 2021-2022, NVIDIA CORPORATION & AFFILIATES. All rights reserved.
 * SPDX-License-Identifier: Apache-2.0
 *
 * Licensed under the Apache License, Version 2.0 (the "License");
 * you may not use this file except in compliance with the License.
 * You may obtain a copy of the License at
 *
 * http://www.apache.org/licenses/LICENSE-2.0
 *
 * Unless required by applicable law or agreed to in writing, software
 * distributed under the License is distributed on an "AS IS" BASIS,
 * WITHOUT WARRANTIES OR CONDITIONS OF ANY KIND, either express or implied.
 * See the License for the specific language governing permissions and
 * limitations under the License.
 */

#pragma once

#include "morpheus/objects/data_table.hpp"
#include "morpheus/objects/dtype.hpp"

#include <cudf/column/column_view.hpp>  // for column_view
#include <cudf/table/table_view.hpp>
#include <cudf/types.hpp>  // for size_type
#include <glog/logging.h>
#include <pybind11/pytypes.h>  // for object

#include <memory>
#include <mutex>
#include <shared_mutex>
#include <string>
#include <vector>

namespace morpheus {
<<<<<<< HEAD

/**
 * @brief Simple structure which provides a general method for holding a cudf:table_view together with index and column
 * names. Also provides slicing mechanics.
 *
 */
struct TableInfoData
=======
/****** Component public implementations *******************/
/****** TableInfo******************************************/

/**
 * @addtogroup objects
 * @{
 * @file
 */

/**
 * A wrapper class around a data table, which in practice a cudf dataframe. It gives the flexibility to perform
 * operations on a data table
 */
struct TableInfo
>>>>>>> d80fc19d
{
    TableInfoData() = default;
    TableInfoData(cudf::table_view view, std::vector<std::string> indices, std::vector<std::string> columns);

    TableInfoData get_slice(std::vector<std::string> column_names = {}) const;

<<<<<<< HEAD
    TableInfoData get_slice(cudf::size_type start,
                            cudf::size_type stop,
                            std::vector<std::string> column_names = {}) const;

    cudf::table_view table_view;
    std::vector<std::string> index_names;
    std::vector<std::string> column_names;
};
=======
    /**
     * @brief Get reference of underlying cuDF DataFrame as a python object
     *
     * @return pybind11::object
     */
    const pybind11::object &get_parent_table() const;
>>>>>>> d80fc19d

/****** Component public implementations *******************/
/****** TableInfo******************************************/
struct __attribute__((visibility("default"))) TableInfoBase
{
    /**
     * @brief Get reference of a cudf table view
     *
     * @return cudf::table_view
     */
    const cudf::table_view &get_view() const;

    /**
     * @brief Get index names of a data table
     *
     * @return std::vector<std::string>
     */
    std::vector<std::string> get_index_names() const;

    /**
     * @brief Get column names of a data table
     *
     * @return std::vector<std::string>
     */
    std::vector<std::string> get_column_names() const;

    /**
     * @brief Get size of a index names in a data table
     *
     * @return cudf::size_type
     */
    cudf::size_type num_indices() const;

    /**
     * @brief Get columns count in a data table
     *
     * @return cudf::size_type
     */
    cudf::size_type num_columns() const;

    /**
     * @brief Get rows count in a data table
     *
     * @return cudf::size_type
     */
    cudf::size_type num_rows() const;

    /**
     * @brief Returns a copy of the underlying cuDF DataFrame as a python object
     *
     * Note: The attribute is needed here as pybind11 requires setting symbol visibility to hidden by default
     */
    pybind11::object copy_to_py_object() const;

    /**
     * @brief Insert new columns to a data table with the value zero for each row
     *
     * @param column_names : Names of the columns to be added to a table
     * @param column_types : Column data types
     */
    const cudf::column_view &get_column(cudf::size_type idx) const;

  protected:
    TableInfoBase() = default;

    TableInfoBase(std::shared_ptr<const IDataTable> parent, TableInfoData data);

    const std::shared_ptr<const IDataTable> &get_parent() const;

    TableInfoData &get_data();
    const TableInfoData &get_data() const;

  private:
    std::shared_ptr<const IDataTable> m_parent;
    TableInfoData m_data;
};

struct __attribute__((visibility("default"))) TableInfo : public TableInfoBase
{
  public:
    TableInfo() = default;
    TableInfo(std::shared_ptr<const IDataTable> parent, std::shared_lock<std::shared_mutex> lock, TableInfoData data);

    /**
     * @brief Insert missing columns to a data table with the value zero for each row
     *
     * @param column_names : Names of the columns to be added to a table
     * @param column_types : Column data types
     */
    TableInfo get_slice(cudf::size_type start, cudf::size_type stop, std::vector<std::string> column_names = {}) const;

  private:
    // We use a shared_lock to allow multiple `TableInfo` to be in use at the same time.
    std::shared_lock<std::shared_mutex> m_lock;
};

struct __attribute__((visibility("default"))) MutableTableInfo : public TableInfoBase
{
  public:
    MutableTableInfo(std::shared_ptr<const IDataTable> parent,
                     std::unique_lock<std::shared_mutex> lock,
                     TableInfoData data);

    ~MutableTableInfo();

    /**
     * @brief Returns a reference to the view of the specified column
     *
     * @throws std::out_of_range
     * If `column_index` is out of the range [0, num_columns)
     *
     * @param idx : The index of the desired column
     * @return cudf::column_view : A reference to the desired column
     */
    void insert_columns(const std::vector<std::tuple<std::string, morpheus::DType>> &columns);

    /**
     * @brief Get slice of a data table info based on the start and stop offset address
     *
     * @param start : Start offset address
     * @param stop : Stop offset address
     * @param column_names : Columns of interest
     * @return TableInfo
     */
    void insert_missing_columns(const std::vector<std::tuple<std::string, morpheus::DType>> &columns);

    /**
     * @brief Allows the python object to be "checked out" which gives exclusive access to the python object during the
     * lifetime of `MutableTableInfo`. Use this method when it is necessary to make changes to the python object using
     * the python API. The python object must be returned via `return_obj` before `MutableTableInfo` goes out of scope.
     *
     * @return pybind11::object
     */
    pybind11::object checkout_obj();

    /**
     * @brief Returns the checked out python object from `checkout_obj`. Each call to `checkout_obj` needs a
     * coresponding `return_obj` call.
     *
     * @param obj
     */
    void return_obj(pybind11::object &&obj);

  private:
    // We use a unique_lock here to enforce exclusive access
    std::unique_lock<std::shared_mutex> m_lock;

    mutable int m_checked_out_ref_count{-1};
};

/** @} */  // end of group
}  // namespace morpheus<|MERGE_RESOLUTION|>--- conflicted
+++ resolved
@@ -33,7 +33,6 @@
 #include <vector>
 
 namespace morpheus {
-<<<<<<< HEAD
 
 /**
  * @brief Simple structure which provides a general method for holding a cudf:table_view together with index and column
@@ -41,29 +40,12 @@
  *
  */
 struct TableInfoData
-=======
-/****** Component public implementations *******************/
-/****** TableInfo******************************************/
-
-/**
- * @addtogroup objects
- * @{
- * @file
- */
-
-/**
- * A wrapper class around a data table, which in practice a cudf dataframe. It gives the flexibility to perform
- * operations on a data table
- */
-struct TableInfo
->>>>>>> d80fc19d
 {
     TableInfoData() = default;
     TableInfoData(cudf::table_view view, std::vector<std::string> indices, std::vector<std::string> columns);
 
     TableInfoData get_slice(std::vector<std::string> column_names = {}) const;
 
-<<<<<<< HEAD
     TableInfoData get_slice(cudf::size_type start,
                             cudf::size_type stop,
                             std::vector<std::string> column_names = {}) const;
@@ -72,14 +54,6 @@
     std::vector<std::string> index_names;
     std::vector<std::string> column_names;
 };
-=======
-    /**
-     * @brief Get reference of underlying cuDF DataFrame as a python object
-     *
-     * @return pybind11::object
-     */
-    const pybind11::object &get_parent_table() const;
->>>>>>> d80fc19d
 
 /****** Component public implementations *******************/
 /****** TableInfo******************************************/
@@ -135,10 +109,13 @@
     pybind11::object copy_to_py_object() const;
 
     /**
-     * @brief Insert new columns to a data table with the value zero for each row
-     *
-     * @param column_names : Names of the columns to be added to a table
-     * @param column_types : Column data types
+     * @brief Returns a reference to the view of the specified column
+     *
+     * @throws std::out_of_range
+     * If `column_index` is out of the range [0, num_columns)
+     *
+     * @param idx : The index of the desired column
+     * @return cudf::column_view : A reference to the desired column
      */
     const cudf::column_view &get_column(cudf::size_type idx) const;
 
@@ -164,10 +141,12 @@
     TableInfo(std::shared_ptr<const IDataTable> parent, std::shared_lock<std::shared_mutex> lock, TableInfoData data);
 
     /**
-     * @brief Insert missing columns to a data table with the value zero for each row
-     *
-     * @param column_names : Names of the columns to be added to a table
-     * @param column_types : Column data types
+     * @brief Get slice of a data table info based on the start and stop offset address
+     *
+     * @param start : Start offset address
+     * @param stop : Stop offset address
+     * @param column_names : Columns of interest
+     * @return TableInfo
      */
     TableInfo get_slice(cudf::size_type start, cudf::size_type stop, std::vector<std::string> column_names = {}) const;
 
@@ -186,23 +165,12 @@
     ~MutableTableInfo();
 
     /**
-     * @brief Returns a reference to the view of the specified column
-     *
-     * @throws std::out_of_range
-     * If `column_index` is out of the range [0, num_columns)
-     *
-     * @param idx : The index of the desired column
-     * @return cudf::column_view : A reference to the desired column
+     * TODO(Documentation)
      */
     void insert_columns(const std::vector<std::tuple<std::string, morpheus::DType>> &columns);
 
     /**
-     * @brief Get slice of a data table info based on the start and stop offset address
-     *
-     * @param start : Start offset address
-     * @param stop : Stop offset address
-     * @param column_names : Columns of interest
-     * @return TableInfo
+     * TODO(Documentation)
      */
     void insert_missing_columns(const std::vector<std::tuple<std::string, morpheus::DType>> &columns);
 
