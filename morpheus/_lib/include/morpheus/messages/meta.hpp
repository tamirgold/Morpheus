--- conflicted
+++ resolved
@@ -55,16 +55,14 @@
     size_t count() const;
 
     /**
-     * @brief Get messages count
+     * @brief Get the info object
      *
-     * @return size_t
+     * @return TableInfo
      */
     virtual TableInfo get_info() const;
 
     /**
-     * @brief Get the info object
-     *
-     * @return TableInfo
+     * TODO(Documentation)
      */
     virtual MutableTableInfo get_mutable_info() const;
 
@@ -155,17 +153,10 @@
     static cudf::size_type count(MessageMeta& self);
 
     /**
-<<<<<<< HEAD
      * @brief Get a copy of the data frame object as a python object
      *
      * @param self The MessageMeta instance
      * @return pybind11::object A `DataFrame` object
-=======
-     * @brief Get the data frame object
-     *
-     * @param self
-     * @return pybind11::object
->>>>>>> d80fc19d
      */
     static pybind11::object get_data_frame(MessageMeta& self);
 
