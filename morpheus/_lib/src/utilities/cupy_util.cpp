/**
 * SPDX-FileCopyrightText: Copyright (c) 2021-2023, NVIDIA CORPORATION & AFFILIATES. All rights reserved.
 * SPDX-License-Identifier: Apache-2.0
 *
 * Licensed under the Apache License, Version 2.0 (the "License");
 * you may not use this file except in compliance with the License.
 * You may obtain a copy of the License at
 *
 * http://www.apache.org/licenses/LICENSE-2.0
 *
 * Unless required by applicable law or agreed to in writing, software
 * distributed under the License is distributed on an "AS IS" BASIS,
 * WITHOUT WARRANTIES OR CONDITIONS OF ANY KIND, either express or implied.
 * See the License for the specific language governing permissions and
 * limitations under the License.
 */

#include "morpheus/utilities/cupy_util.hpp"

#include "morpheus/objects/tensor.hpp"
#include "morpheus/utilities/type_util.hpp"  // for DType

#include <glog/logging.h>  // for COMPACT_GOOGLE_LOG_FATAL, DCHECK, LogMessageFatal
#include <pybind11/cast.h>
#include <pybind11/functional.h>  // IWYU pragma: keep
#include <pybind11/gil.h>         // IWYU pragma: keep
#include <pybind11/pybind11.h>
#include <pybind11/pytypes.h>
#include <pybind11/stl.h>            // IWYU pragma: keep
#include <rmm/cuda_stream_view.hpp>  // for cuda_stream_per_thread
#include <rmm/device_buffer.hpp>     // for device_buffer

#include <array>    // for array
#include <cstddef>  // for size_t
#include <cstdint>  // for uintptr_t
#include <memory>   // for make_shared
#include <string>   // for string
#include <utility>  // for move
#include <vector>   // for vector

namespace morpheus {
pybind11::object CupyUtil::cp_module = pybind11::none();

pybind11::module_ CupyUtil::get_cp()
{
    DCHECK(PyGILState_Check() != 0);

    if (cp_module.is_none())
    {
        cp_module = pybind11::module_::import("cupy");
    }

    auto m = pybind11::cast<pybind11::module_>(cp_module);

    return m;
}

pybind11::object CupyUtil::tensor_to_cupy(const TensorObject& tensor)
{
    // These steps follow the cupy._convert_object_with_cuda_array_interface function shown here:
    // https://github.com/cupy/cupy/blob/a5b24f91d4d77fa03e6a4dd2ac954ff9a04e21f4/cupy/core/core.pyx#L2478-L2514
    auto cp      = CupyUtil::get_cp();
    auto cuda    = cp.attr("cuda");
    auto ndarray = cp.attr("ndarray");

    auto py_tensor = pybind11::cast(tensor);

    auto ptr    = (uintptr_t)tensor.data();
    auto nbytes = tensor.bytes();
    auto owner  = py_tensor;
    int dev_id  = -1;

    pybind11::list shape_list;
    pybind11::list stride_list;

    for (auto& idx : tensor.get_shape())
    {
        shape_list.append(idx);
    }

    for (auto& idx : tensor.get_stride())
    {
        stride_list.append(idx * tensor.dtype_size());
    }

    pybind11::object mem    = cuda.attr("UnownedMemory")(ptr, nbytes, owner, dev_id);
    pybind11::object dtype  = cp.attr("dtype")(tensor.get_numpy_typestr());
    pybind11::object memptr = cuda.attr("MemoryPointer")(mem, 0);

    // TODO(MDD): Sync on stream

    return ndarray(
        pybind11::cast<pybind11::tuple>(shape_list), dtype, memptr, pybind11::cast<pybind11::tuple>(stride_list));
}

TensorObject CupyUtil::cupy_to_tensor(pybind11::object cupy_array)
{
    // Convert inputs from cupy to Tensor
    pybind11::dict arr_interface = cupy_array.attr("__cuda_array_interface__");

    pybind11::tuple shape_tup = arr_interface["shape"];

<<<<<<< HEAD
    // pybind11::print(shape_tup);
=======
>>>>>>> 312bfba9
    auto shape = shape_tup.cast<std::vector<TensorIndex>>();

    auto typestr = arr_interface["typestr"].cast<std::string>();

    pybind11::tuple data_tup = arr_interface["data"];

    auto data_ptr = data_tup[0].cast<uintptr_t>();

    std::vector<TensorIndex> strides{};

    if (arr_interface.contains("strides") && !arr_interface["strides"].is_none())
    {
        pybind11::tuple strides_tup = arr_interface["strides"];

        strides = strides_tup.cast<std::vector<TensorIndex>>();
    }

    //  Get the size finally
    auto size = cupy_array.attr("data").attr("mem").attr("size").cast<size_t>();

    auto tensor =
        Tensor::create(std::make_shared<rmm::device_buffer>((void const*)data_ptr, size, rmm::cuda_stream_per_thread),
                       DType::from_numpy(typestr),
                       shape,
                       strides,
                       0);

    return tensor;
}

std::map<std::string, TensorObject> CupyUtil::cupy_to_tensors(const py_tensor_map_t& cupy_tensors)
{
    std::map<std::string, TensorObject> tensors;
    for (const auto& tensor : cupy_tensors)
    {
        tensors[tensor.first] = std::move(cupy_to_tensor(tensor.second));
    }

    return tensors;
}

CupyUtil::py_tensor_map_t CupyUtil::tensors_to_cupy(const std::map<std::string, TensorObject>& tensors)
{
    py_tensor_map_t cupy_tensors;
    for (const auto& tensor : tensors)
    {
        cupy_tensors[tensor.first] = std::move(tensor_to_cupy(tensor.second));
    }

    return cupy_tensors;
}
}  // namespace morpheus<|MERGE_RESOLUTION|>--- conflicted
+++ resolved
@@ -100,10 +100,6 @@
 
     pybind11::tuple shape_tup = arr_interface["shape"];
 
-<<<<<<< HEAD
-    // pybind11::print(shape_tup);
-=======
->>>>>>> 312bfba9
     auto shape = shape_tup.cast<std::vector<TensorIndex>>();
 
     auto typestr = arr_interface["typestr"].cast<std::string>();
