--- conflicted
+++ resolved
@@ -33,15 +33,8 @@
 logger = logging.getLogger(__name__)
 
 
-<<<<<<< HEAD
-@register_stage("from-file",
-                modes=[PipelineModes.FIL, PipelineModes.NLP, PipelineModes.OTHER],
-                ignore_args=["cudf_kwargs"])
+@register_stage("from-file", modes=[PipelineModes.FIL, PipelineModes.NLP, PipelineModes.OTHER])
 class FileSourceStage(PreallocatorMixin, SingleOutputSource):
-=======
-@register_stage("from-file", modes=[PipelineModes.FIL, PipelineModes.NLP, PipelineModes.OTHER])
-class FileSourceStage(SingleOutputSource):
->>>>>>> 413687ad
     """
     Load messages from a file.
 
